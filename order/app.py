import base64
import logging
import os
import atexit
import random
import uuid
import time
import redis
import requests

from msgspec import msgpack, Struct
from flask import Flask, jsonify, abort, Response, request

DB_ERROR_STR = "DB error"
REQ_ERROR_STR = "Requests error"

GATEWAY_URL = os.environ["GATEWAY_URL"]
STOCK_URL = os.environ["STOCK_URL"]
PAYMENT_URL = os.environ["PAYMENT_URL"]

LOG_DIR = "logging"
LOG_FILENAME = "order_log.txt"
LOG_PATH = os.path.join(LOG_DIR, LOG_FILENAME)


def recover_from_logs():
    with open(LOG_PATH, "r") as file:
        for line in file:
            info = line.split(", ")
            db.set(info[0], base64.b64decode(info[1]))


<<<<<<< HEAD
def on_start():
    if os.path.exists(LOG_PATH):
        recover_from_logs()
    else:
        try:
            with open(LOG_PATH, "x"):
                pass
            app.logger.debug(f"Log file created at: {LOG_PATH}")
        except FileExistsError:
            return abort(400, DB_ERROR_STR)


=======
>>>>>>> cca53c83
app = Flask("order-service")

db: redis.Redis = redis.Redis(
    host=os.environ["REDIS_HOST"],
    port=int(os.environ["REDIS_PORT"]),
    password=os.environ["REDIS_PASSWORD"],
    db=int(os.environ["REDIS_DB"]),
)


def close_db_connection():
    db.close()


atexit.register(close_db_connection)


class OrderValue(Struct):
    paid: bool
    items: dict[str, int]
    user_id: str
    total_cost: int


def get_order_from_db(order_id: str) -> OrderValue | None:
    try:
        # get serialized data
        entry: bytes = db.get(order_id)
    except redis.exceptions.RedisError:
        return abort(400, DB_ERROR_STR)
    # deserialize data if it exists else return null
    entry: OrderValue | None = msgpack.decode(entry, type=OrderValue) if entry else None
    if entry is None:
        # if order does not exist in the database; abort
        abort(400, f"Order: {order_id} not found!")
    return entry


def log(kv_pairs: dict):
    with open(LOG_PATH, "a") as log_file:
        for (k, v) in kv_pairs.items():
            log_file.write(k + ", " + base64.b64encode(v).decode("utf-8") + "\n")


@app.post("/internal/recover-from-logs")
def on_start():
    if os.path.exists(LOG_PATH):
        recover_from_logs()
        return jsonify({"msg": "Recovered from logs successfully"})
    else:
        try:
            with open(LOG_PATH, 'x'):
                pass
            app.logger.debug(f"Log file created at: {LOG_PATH}")
            return jsonify({"msg": "Log file created successfully"})
        except FileExistsError:
            return abort(400, DB_ERROR_STR)


@app.post('/create/<user_id>')
def create_order(user_id: str):
    key = str(uuid.uuid4())
    value = msgpack.encode(OrderValue(paid=False, items={}, user_id=user_id, total_cost=0))
    try:
        log({key: value})
        db.set(key, value)
    except redis.exceptions.RedisError:
        return abort(400, DB_ERROR_STR)
    return jsonify({"order_id": key})


@app.post('/batch_init/<int:n>/<int:n_items>/<int:n_users>/<int:item_price>')
def batch_init_users(n: int, n_items: int, n_users: int, item_price: int):
    def generate_entry() -> OrderValue:
        user_id = random.randint(0, n_users - 1)
        item1_id = random.randint(0, n_items - 1)
        item2_id = random.randint(0, n_items - 1)
        value = OrderValue(paid=False,
                           items={f"{item1_id}": 1, f"{item2_id}": 1},
                           user_id=f"{user_id}",
                           total_cost=2 * item_price)
        return value

    kv_pairs: dict[str, bytes] = {f"{i}": msgpack.encode(generate_entry())
                                  for i in range(n)}
    try:
        log(kv_pairs)
        db.mset(kv_pairs)
    except redis.exceptions.RedisError:
        return abort(400, DB_ERROR_STR)
    return jsonify({"msg": "Batch init for orders successful"})


@app.get('/find/<order_id>')
def find_order(order_id: str):
    order_entry: OrderValue = get_order_from_db(order_id)
    return jsonify(
        {
            "order_id": order_id,
            "paid": order_entry.paid,
            "items": list(order_entry.items.keys()),
            "user_id": order_entry.user_id,
            "total_cost": order_entry.total_cost
        }
    )


def send_post_request(url, retries=10, delay=0.05, json=None):
    for _ in range(retries):
        try:
            r = requests.post(url, json=json)
            if r.status_code == 200:
                time.sleep(0.01)
                return r
        except:
            time.sleep(delay)
    raise Exception(f"An error occurred posting to {url}")


def send_get_request(url: str):
    try:
        response = requests.get(url)
    except requests.exceptions.RequestException:
        abort(400, REQ_ERROR_STR)
    else:
        return response


@app.post('/addItem/<order_id>/<item_id>/<int:quantity>')
def add_item(order_id: str, item_id: str, quantity: int):
    order_entry: OrderValue = get_order_from_db(order_id)
    item_reply = send_get_request(f"{GATEWAY_URL}/stock/find/{item_id}")
    if item_reply.status_code != 200:
        # Request failed because item does not exist
        abort(400, f"Item: {item_id} does not exist!")
    item_json: dict = item_reply.json()
    if item_id in order_entry.items:
        order_entry.items[item_id] += quantity
    else:
        order_entry.items[item_id] = quantity
    order_entry.total_cost += quantity * item_json["price"]
    value = msgpack.encode(order_entry)
    try:
        log({order_id: value})
        db.set(order_id, value)
    except redis.exceptions.RedisError:
        return abort(400, DB_ERROR_STR)
    return Response(f"Item: {item_id} added to: {order_id} price updated to: {order_entry.total_cost}",
                    status=200)


@app.post('/checkout/<order_id>')
def checkout(order_id: str):
    app.logger.debug(f"Checking out order: {order_id}")
    
    order_entry: OrderValue = get_order_from_db(order_id)

    if order_entry.paid:
        return Response(f"Order: {order_id} already paid", status=200)

    removed_items: dict[str, int] = {}
    payment_successful = False

    try:
        # Step 1: Try subtracting stock
        for item_id, quantity in order_entry.items.items():
            send_post_request(f"{STOCK_URL}/subtract/{item_id}/{quantity}")
            removed_items[item_id] = quantity

        # Step 2: Try payment
        send_post_request(f"{PAYMENT_URL}/pay/{order_entry.user_id}/{order_entry.total_cost}")
        payment_successful = True

        # Step 3: Mark order as paid
        order_entry.paid = True
        value = msgpack.encode(order_entry)
        log({order_id: value})
        db.set(order_id, value)
        app.logger.debug("Checkout successful")
        return Response("Checkout successful", status=200)

    except Exception as e:
        app.logger.error(f"[CHECKOUT FAILED] {e}")

        # Stock rollback
        for item_id, quantity in removed_items.items():
            send_post_request(f"{STOCK_URL}/add/{item_id}/{quantity}")
            app.logger.info(f"[ROLLBACK] Stock for {item_id}")

        # Payment rollback
        if payment_successful:
            send_post_request(f"{PAYMENT_URL}/add_funds/{order_entry.user_id}/{order_entry.total_cost}")
            app.logger.info(f"[ROLLBACK] Payment for user {order_entry.user_id}")

        return Response(f"Checkout failed and compensated: {e}", status=400)


if __name__ == "__main__":
    app.run(host="0.0.0.0", port=8000, debug=True)
else:
    gunicorn_logger = logging.getLogger("gunicorn.error")
    app.logger.handlers = gunicorn_logger.handlers
    app.logger.setLevel(gunicorn_logger.level)<|MERGE_RESOLUTION|>--- conflicted
+++ resolved
@@ -9,7 +9,7 @@
 import requests
 
 from msgspec import msgpack, Struct
-from flask import Flask, jsonify, abort, Response, request
+from flask import Flask, jsonify, abort, Response
 
 DB_ERROR_STR = "DB error"
 REQ_ERROR_STR = "Requests error"
@@ -30,21 +30,6 @@
             db.set(info[0], base64.b64decode(info[1]))
 
 
-<<<<<<< HEAD
-def on_start():
-    if os.path.exists(LOG_PATH):
-        recover_from_logs()
-    else:
-        try:
-            with open(LOG_PATH, "x"):
-                pass
-            app.logger.debug(f"Log file created at: {LOG_PATH}")
-        except FileExistsError:
-            return abort(400, DB_ERROR_STR)
-
-
-=======
->>>>>>> cca53c83
 app = Flask("order-service")
 
 db: redis.Redis = redis.Redis(
