.idea
.DS_Store
logging/
<<<<<<< HEAD
kafka/
=======
__pycache__/
>>>>>>> 94ded6d8
<|MERGE_RESOLUTION|>--- conflicted
+++ resolved
@@ -1,8 +1,4 @@
 .idea
 .DS_Store
 logging/
-<<<<<<< HEAD
-kafka/
-=======
-__pycache__/
->>>>>>> 94ded6d8
+__pycache__/